--- conflicted
+++ resolved
@@ -193,7 +193,6 @@
 
 
 # ---------- Clan membership check ----------
-<<<<<<< HEAD
 @tasks.loop(minutes=5)
 async def membership_check() -> None:
     log.info("Membership check started...")
@@ -212,11 +211,9 @@
         if member is None:
             continue
         player = await get_player(item["player_tag"])
-        log.info("Player %s (%s) in clan %s", player, item["player_tag"], player.clan.tag if player and player.clan else "None")
         if player is None or not player.clan or player.clan.tag.upper() != CLAN_TAG.upper():
             try:
-                # await member.kick(reason="Left clan")
-                log.warning("TEST MODE: Would kick %s for leaving clan", member)
+                await member.kick(reason="Left clan")
             except discord.Forbidden:
                 log.warning("Forbidden kicking %s", member)
             except discord.HTTPException as exc:
@@ -225,37 +222,6 @@
                 table.delete_item(Key={"discord_id": item["discord_id"]})
             except Exception as exc:  # pylint: disable=broad-except
                 log.exception("Failed to delete record for %s: %s", member, exc)
-=======
-# @tasks.loop(minutes=5)
-# async def membership_check() -> None:
-#     log.info("Membership check started...")
-#     if table is None or not bot.guilds:
-#         return
-#     guild = bot.guilds[0]
-#     try:
-#         data = table.scan()
-#     except Exception as exc:  # pylint: disable=broad-except
-#         log.exception("Failed to scan table: %s", exc)
-#         return
-
-#     for item in data.get("Items", []):
-#         discord_id = int(item["discord_id"])
-#         member = guild.get_member(discord_id)
-#         if member is None:
-#             continue
-#         player = await get_player(item["player_tag"])
-#         if player is None or not player.clan or player.clan.tag.upper() != CLAN_TAG.upper():
-#             try:
-#                 await member.kick(reason="Left clan")
-#             except discord.Forbidden:
-#                 log.warning("Forbidden kicking %s", member)
-#             except discord.HTTPException as exc:
-#                 log.exception("Failed to kick %s: %s", member, exc)
-#             try:
-#                 table.delete_item(Key={"discord_id": item["discord_id"]})
-#             except Exception as exc:  # pylint: disable=broad-except
-#                 log.exception("Failed to delete record for %s: %s", member, exc)
->>>>>>> e5231f7c
 
 # ---------- Lifecycle ----------
 @bot.event
